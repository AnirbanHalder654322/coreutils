--- conflicted
+++ resolved
@@ -209,48 +209,16 @@
 fn more(buff: &str, mut stdout: &mut Stdout, next_file: Option<&str>, silent: bool) {
     let (cols, rows) = terminal::size().unwrap();
     let lines = break_buff(buff, usize::from(cols));
-<<<<<<< HEAD
-
-    let mut pager = Pager::new(rows as usize, lines, next_file);
-    pager.draw(stdout);
+
+    let mut pager = Pager::new(rows as usize, lines, next_file, silent);
+    pager.draw(stdout, false);
     if pager.should_close() {
         return;
-=======
-    let line_count: u16 = lines.len().try_into().unwrap();
-
-    let mut upper_mark = 0;
-    let mut lines_left = line_count.saturating_sub(upper_mark + rows);
-    let mut wrong_key = false;
-
-    draw(
-        &mut upper_mark,
-        rows,
-        &mut stdout,
-        lines.clone(),
-        line_count,
-        next_file,
-        silent,
-        wrong_key,
-    );
-
-    let is_last = next_file.is_none();
-
-    // Specifies whether we have reached the end of the file and should
-    // return on the next key press. However, we immediately return when
-    // this is the last file.
-    let mut to_be_done = false;
-    if lines_left == 0 && is_last {
-        if is_last {
-            return;
-        } else {
-            to_be_done = true;
-        }
->>>>>>> f104f886
     }
 
     loop {
+        let mut wrong_key = false;
         if event::poll(Duration::from_millis(10)).unwrap() {
-            wrong_key = false;
             match event::read().unwrap() {
                 Event::Key(KeyEvent {
                     code: KeyCode::Char('q'),
@@ -283,9 +251,8 @@
                     wrong_key = true;
                 }
             }
-<<<<<<< HEAD
-
-            pager.draw(stdout);
+
+            pager.draw(stdout, wrong_key);
             if pager.should_close() {
                 return;
             }
@@ -302,10 +269,11 @@
     next_file: Option<&'a str>,
     line_count: usize,
     close_on_down: bool,
+    silent: bool,
 }
 
 impl<'a> Pager<'a> {
-    fn new(rows: usize, lines: Vec<String>, next_file: Option<&'a str>) -> Self {
+    fn new(rows: usize, lines: Vec<String>, next_file: Option<&'a str>, silent: bool) -> Self {
         let line_count = lines.len();
         Self {
             upper_mark: 0,
@@ -314,6 +282,7 @@
             next_file,
             line_count,
             close_on_down: false,
+            silent,
         }
     }
 
@@ -341,10 +310,10 @@
         self.upper_mark = self.upper_mark.saturating_sub(self.content_rows);
     }
 
-    fn draw(&self, stdout: &mut std::io::Stdout) {
+    fn draw(&self, stdout: &mut std::io::Stdout, wrong_key: bool) {
         let lower_mark = self.line_count.min(self.upper_mark + self.content_rows);
         self.draw_lines(stdout);
-        self.draw_prompt(stdout, lower_mark);
+        self.draw_prompt(stdout, lower_mark, wrong_key);
         stdout.flush().unwrap();
     }
 
@@ -363,74 +332,34 @@
         }
     }
 
-    fn draw_prompt(&self, stdout: &mut Stdout, lower_mark: usize) {
-        let status = if lower_mark == self.line_count {
+    fn draw_prompt(&self, stdout: &mut Stdout, lower_mark: usize, wrong_key: bool) {
+        let status_inner = if lower_mark == self.line_count {
             format!("Next file: {}", self.next_file.unwrap_or_default())
         } else {
             format!(
                 "{}%",
-                (lower_mark as f64 / self.line_count as f64 * 100.0).round() as usize
+                (lower_mark as f64 / self.line_count as f64 * 100.0).round() as u16
             )
         };
+
+        let status = format!("--More--({})", status_inner);
+
+        let banner = match (self.silent, wrong_key) {
+            (true, true) => "[Press 'h' for instructions. (unimplemented)]".to_string(),
+            (true, false) => format!("{}[Press space to continue, 'q' to quit.]", status),
+            (false, true) => format!("{}{}", status, BELL),
+            (false, false) => status,
+        };
+
         write!(
             stdout,
-            "\r{}--More--({}){}",
+            "\r{}{}{}",
             Attribute::Reverse,
-            status,
+            banner,
             Attribute::Reset
         )
         .unwrap();
     }
-=======
-            lines_left = line_count.saturating_sub(upper_mark + rows);
-            draw(
-                &mut upper_mark,
-                rows,
-                &mut stdout,
-                lines.clone(),
-                line_count,
-                next_file,
-                silent,
-                wrong_key,
-            );
-
-            if lines_left == 0 {
-                if to_be_done || is_last {
-                    return;
-                }
-                to_be_done = true;
-            }
-        }
-    }
-}
-
-#[allow(clippy::too_many_arguments)]
-fn draw(
-    upper_mark: &mut u16,
-    rows: u16,
-    mut stdout: &mut std::io::Stdout,
-    lines: Vec<String>,
-    lc: u16,
-    next_file: Option<&str>,
-    silent: bool,
-    wrong_key: bool,
-) {
-    execute!(stdout, terminal::Clear(terminal::ClearType::CurrentLine)).unwrap();
-    let (up_mark, lower_mark) = calc_range(*upper_mark, rows, lc);
-    // Reduce the row by 1 for the prompt
-    let displayed_lines = lines
-        .iter()
-        .skip(up_mark.into())
-        .take(usize::from(rows.saturating_sub(1)));
-
-    for line in displayed_lines {
-        stdout
-            .write_all(format!("\r{}\n", line).as_bytes())
-            .unwrap();
-    }
-    make_prompt_and_flush(&mut stdout, lower_mark, lc, next_file, silent, wrong_key);
-    *upper_mark = up_mark;
->>>>>>> f104f886
 }
 
 // Break the lines on the cols of the terminal
@@ -471,60 +400,6 @@
     lines
 }
 
-<<<<<<< HEAD
-=======
-// Calculate upper_mark based on certain parameters
-fn calc_range(mut upper_mark: u16, rows: u16, line_count: u16) -> (u16, u16) {
-    let mut lower_mark = upper_mark.saturating_add(rows);
-
-    if lower_mark >= line_count {
-        upper_mark = line_count.saturating_sub(rows).saturating_add(1);
-        lower_mark = line_count;
-    } else {
-        lower_mark = lower_mark.saturating_sub(1)
-    }
-    (upper_mark, lower_mark)
-}
-
-// Make a prompt similar to original more
-fn make_prompt_and_flush(
-    stdout: &mut Stdout,
-    lower_mark: u16,
-    lc: u16,
-    next_file: Option<&str>,
-    silent: bool,
-    wrong_key: bool,
-) {
-    let status_inner = if lower_mark == lc {
-        format!("Next file: {}", next_file.unwrap_or_default())
-    } else {
-        format!(
-            "{}%",
-            (lower_mark as f64 / lc as f64 * 100.0).round() as u16
-        )
-    };
-
-    let status = format!("--More--({})", status_inner);
-
-    let banner = match (silent, wrong_key) {
-        (true, true) => "[Press 'h' for instructions. (unimplemented)]".to_string(),
-        (true, false) => format!("{}[Press space to continue, 'q' to quit.]", status),
-        (false, true) => format!("{}{}", status, BELL),
-        (false, false) => status,
-    };
-
-    write!(
-        stdout,
-        "\r{}{}{}",
-        Attribute::Reverse,
-        banner,
-        Attribute::Reset
-    )
-    .unwrap();
-    stdout.flush().unwrap();
-}
-
->>>>>>> f104f886
 #[cfg(test)]
 mod tests {
     use super::break_line;
