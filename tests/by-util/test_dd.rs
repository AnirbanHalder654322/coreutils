// spell-checker:ignore fname, tname, fpath, specfile, testfile, unspec, ifile, ofile, outfile, fullblock, urand, fileio, atoe, atoibm, availible, behaviour, bmax, bremain, btotal, cflags, creat, ctable, ctty, datastructures, doesnt, etoa, fileout, fname, gnudd, iconvflags, nocache, noctty, noerror, nofollow, nolinks, nonblock, oconvflags, outfile, parseargs, rlen, rmax, rposition, rremain, rsofar, rstat, sigusr, sigval, wlen, wstat abcdefghijklm abcdefghi

use crate::common::util::*;

use std::fs::{File, OpenOptions};
use std::io::{BufReader, Read, Write};
use std::path::PathBuf;
use tempfile::tempfile;

macro_rules! inf {
    ($fname:expr) => {{
        &format!("if={}", $fname)
    }};
}

macro_rules! of {
    ($fname:expr) => {{
        &format!("of={}", $fname)
    }};
}

macro_rules! fixture_path {
    ($fname:expr) => {{
        PathBuf::from(format!("./tests/fixtures/dd/{}", $fname))
    }};
}

macro_rules! assert_fixture_exists {
    ($fname:expr) => {{
        let fpath = fixture_path!($fname);
        assert!(fpath.exists(), "Fixture missing: {:?}", fpath);
    }};
}

#[cfg(target_os = "linux")]
macro_rules! assert_fixture_not_exists {
    ($fname:expr) => {{
        let fpath = PathBuf::from(format!("./fixtures/dd/{}", $fname));
        assert!(!fpath.exists(), "Fixture present: {:?}", fpath);
    }};
}

macro_rules! build_test_file {
    ($fp:expr, $data:expr) => {{
        OpenOptions::new()
            .write(true)
            .create(true)
            .truncate(true)
            .open($fp)
            .unwrap()
            .write_all($data)
            .unwrap()
    }};
}

macro_rules! cmp_file (
    ($spec:expr, $test:expr) =>
    {
        let specfile_len = $spec.metadata().unwrap().len();
        let testfile_len = $test.metadata().unwrap().len();
        assert_eq!(testfile_len, specfile_len);

        let spec = BufReader::new($spec);
        let test = BufReader::new($test);

        for (b_spec, b_test) in spec.bytes().zip(test.bytes())
        {
            assert_eq!(b_spec.unwrap(),
                       b_test.unwrap());
        }
    };
);

fn build_ascii_block(n: usize) -> Vec<u8> {
    (0..=127).cycle().take(n).collect()
}

// Sanity Tests
#[test]
fn version() {
    new_ucmd!().args(&["--version"]).succeeds();
}

#[test]
fn help() {
    new_ucmd!().args(&["--help"]).succeeds();
}

#[test]
fn test_stdin_stdout() {
    let input = build_ascii_block(521);
    let output = String::from_utf8(input.clone()).unwrap();
    new_ucmd!()
        .args(&["status=none"])
        .pipe_in(input)
        .run()
        .no_stderr()
        .stdout_only(output);
}

// Top-Level Items
// count=N, skip=N, status=LEVEL, conv=FLAG, *flag=FLAG
#[test]
fn test_stdin_stdout_count() {
    let input = build_ascii_block(521);
    let mut output = String::from_utf8(input.clone()).unwrap();
    output.truncate(256);
    new_ucmd!()
        .args(&["status=none", "count=2", "ibs=128"])
        .pipe_in(input)
        .run()
        .no_stderr()
        .stdout_only(output);
}

#[test]
fn test_stdin_stdout_count_bytes() {
    let input = build_ascii_block(521);
    let mut output = String::from_utf8(input.clone()).unwrap();
    output.truncate(256);
    new_ucmd!()
        .args(&["status=none", "count=256", "iflag=count_bytes"])
        .pipe_in(input)
        .run()
        .no_stderr()
        .stdout_only(output);
}

#[test]
fn test_stdin_stdout_skip() {
    let input = build_ascii_block(521);
    let mut output = String::from_utf8(input.clone()).unwrap();
    let _ = output.drain(..256);
    new_ucmd!()
        .args(&["status=none", "skip=2", "ibs=128"])
        .pipe_in(input)
        .run()
        .no_stderr()
        .stdout_only(output);
}

#[test]
fn test_stdin_stdout_skip_bytes() {
    let input = build_ascii_block(521);
    let mut output = String::from_utf8(input.clone()).unwrap();
    let _ = output.drain(..256);
    new_ucmd!()
        .args(&["status=none", "skip=256", "ibs=128", "iflag=skip_bytes"])
        .pipe_in(input)
        .run()
        .no_stderr()
        .stdout_only(output);
}

#[test]
fn test_stdin_stdout_skip_w_multiplier() {
    let input = build_ascii_block(10 * 1024);
    let output = String::from_utf8(input[5 * 1024..].to_vec()).unwrap();
    new_ucmd!()
        .args(&["status=none", "skip=5K", "iflag=skip_bytes"])
        .pipe_in(input)
        .run()
        .no_stderr()
        .stdout_is(output)
        .success();
}

#[test]
fn test_stdin_stdout_count_w_multiplier() {
    let input = build_ascii_block(5 * 1024);
    let output = String::from_utf8(input[..2 * 1024].to_vec()).unwrap();
    new_ucmd!()
        .args(&["status=none", "count=2KiB", "iflag=count_bytes"])
        .pipe_in(input)
        .run()
        .no_stderr()
        .stdout_is(output)
        .success();
}

#[test]
fn test_b_multiplier() {
    // "2b" means 2 * 512, which is 1024.
    new_ucmd!()
        .args(&["bs=2b", "count=1"])
        .pipe_in("a".repeat(1025))
        .succeeds()
        .stdout_is("a".repeat(1024));
}

#[test]
fn test_x_multiplier() {
    // "2x3" means 2 * 3, which is 6.
    new_ucmd!()
        .args(&["bs=2x3", "count=1"])
        .pipe_in("abcdefghi")
        .succeeds()
        .stdout_is("abcdef");
}

#[test]
fn test_zero_multiplier_warning() {
    for arg in ["count", "seek", "skip"] {
        new_ucmd!()
            .args(&[format!("{}=00x1", arg).as_str(), "status=none"])
            .pipe_in("")
            .succeeds()
            .no_stdout()
            .no_stderr();

        new_ucmd!()
            .args(&[format!("{}=0x1", arg).as_str(), "status=none"])
            .pipe_in("")
            .succeeds()
            .no_stdout()
            .stderr_contains("warning: '0x' is a zero multiplier; use '00x' if that is intended");

        new_ucmd!()
            .args(&[format!("{}=0x0x1", arg).as_str(), "status=none"])
            .pipe_in("")
            .succeeds()
            .no_stdout()
            .stderr_is("dd: warning: '0x' is a zero multiplier; use '00x' if that is intended\ndd: warning: '0x' is a zero multiplier; use '00x' if that is intended\n");

        new_ucmd!()
            .args(&[format!("{}=1x0x1", arg).as_str(), "status=none"])
            .pipe_in("")
            .succeeds()
            .no_stdout()
            .stderr_contains("warning: '0x' is a zero multiplier; use '00x' if that is intended");
    }
}

#[test]
fn test_final_stats_noxfer() {
    new_ucmd!()
        .args(&["status=noxfer"])
        .succeeds()
        .stderr_only("0+0 records in\n0+0 records out\n");
}

#[test]
fn test_final_stats_unspec() {
    let output = vec![
        "0+0 records in",
        "0+0 records out",
        "0 bytes (0 B, 0 B) copied, 0.0 s, 0 B/s",
    ];
    let output = output.into_iter().fold(String::new(), |mut acc, s| {
        acc.push_str(s);
        acc.push('\n');
        acc
    });
    new_ucmd!().run().stderr_only(&output).success();
}

#[cfg(target_os = "linux")]
#[test]
fn test_excl_causes_failure_when_present() {
    let fname = "this-file-exists-excl.txt";
    assert_fixture_exists!(&fname);

    let (_fix, mut ucmd) = at_and_ucmd!();
    ucmd.args(&["of=this-file-exists-excl.txt", "conv=excl"])
        .fails();
}

#[cfg(target_os = "linux")]
#[test]
fn test_noatime_does_not_update_infile_atime() {
    // NOTE: Not all environments support tracking access time. If this
    // test fails on some systems and passes on others, assume the functionality
    // is not working and the systems that pass it simply don't update file access time.
    let fname = "this-ifile-exists-noatime.txt";
    assert_fixture_exists!(&fname);

    let (fix, mut ucmd) = at_and_ucmd!();
    ucmd.args(&["status=none", "iflag=noatime", inf!(fname)]);

    let pre_atime = fix.metadata(fname).accessed().unwrap();

    ucmd.run().no_stderr().success();

    let post_atime = fix.metadata(fname).accessed().unwrap();
    assert_eq!(pre_atime, post_atime);
}

#[cfg(target_os = "linux")]
#[test]
fn test_noatime_does_not_update_ofile_atime() {
    // NOTE: Not all environments support tracking access time. If this
    // test fails on some systems and passes on others, assume the functionality
    // is not working and the systems that pass it simply don't update file access time.
    let fname = "this-ofile-exists-noatime.txt";
    assert_fixture_exists!(&fname);

    let (fix, mut ucmd) = at_and_ucmd!();
    ucmd.args(&["status=none", "oflag=noatime", of!(fname)]);

    let pre_atime = fix.metadata(fname).accessed().unwrap();

    ucmd.pipe_in("").run().no_stderr().success();

    let post_atime = fix.metadata(fname).accessed().unwrap();
    assert_eq!(pre_atime, post_atime);
}

#[cfg(target_os = "linux")]
#[test]
fn test_nocreat_causes_failure_when_outfile_not_present() {
    let fname = "this-file-does-not-exist.txt";
    assert_fixture_not_exists!(&fname);

    let (fix, mut ucmd) = at_and_ucmd!();
    ucmd.args(&["conv=nocreat", of!(&fname)])
        .pipe_in("")
        .fails()
        .stderr_only(
            "dd: failed to open 'this-file-does-not-exist.txt': No such file or directory",
        );
    assert!(!fix.file_exists(fname));
}

#[test]
fn test_notrunc_does_not_truncate() {
    // Set up test if needed (eg. after failure)
    let fname = "this-file-exists-notrunc.txt";
    let fpath = fixture_path!(fname);
    match fpath.metadata() {
        Ok(m) if m.len() == 256 => {}
        _ => build_test_file!(&fpath, &build_ascii_block(256)),
    }

    let (fix, mut ucmd) = at_and_ucmd!();
    ucmd.args(&["status=none", "conv=notrunc", of!(&fname), "if=null.txt"])
        .run()
        .no_stdout()
        .no_stderr()
        .success();

    assert_eq!(256, fix.metadata(fname).len());
}

#[test]
fn test_existing_file_truncated() {
    // Set up test if needed (eg. after failure)
    let fname = "this-file-exists-truncated.txt";
    let fpath = fixture_path!(fname);
    match fpath.metadata() {
        Ok(m) if m.len() == 256 => {}
        _ => build_test_file!(&fpath, &vec![0; 256]),
    }

    let (fix, mut ucmd) = at_and_ucmd!();
    ucmd.args(&["status=none", "if=null.txt", of!(fname)])
        .run()
        .no_stdout()
        .no_stderr()
        .success();

    assert_eq!(0, fix.metadata(fname).len());
}

#[test]
fn test_null_stats() {
    let stats = vec![
        "0+0 records in\n",
        "0+0 records out\n",
        "0 bytes (0 B, 0 B) copied, 0.0 s, 0 B/s\n",
    ];
    let stats = stats.into_iter().fold(String::new(), |mut acc, s| {
        acc.push_str(s);
        acc
    });

    new_ucmd!()
        .args(&["if=null.txt"])
        .run()
        .stderr_only(stats)
        .success();
}

#[test]
fn test_null_fullblock() {
    new_ucmd!()
        .args(&["if=null.txt", "status=none", "iflag=fullblock"])
        .run()
        .no_stdout()
        .no_stderr()
        .success();
}

#[cfg(unix)]
#[ignore] // See note below before using this test.
#[test]
fn test_fullblock() {
    let tname = "fullblock-from-urand";
    let tmp_fn = format!("TESTFILE-{}.tmp", &tname);
    let exp_stats = vec![
        "1+0 records in\n",
        "1+0 records out\n",
        "134217728 bytes (134 MB, 128 MiB) copied,",
    ];
    let exp_stats = exp_stats.into_iter().fold(Vec::new(), |mut acc, s| {
        acc.extend(s.bytes());
        acc
    });

    let ucmd = new_ucmd!()
        .args(&[
            "if=/dev/urandom",
            of!(&tmp_fn),
            "bs=128M",
            // Note: In order for this test to actually test iflag=fullblock, the bs=VALUE
            // must be big enough to 'overwhelm' the urandom store of bytes.
            // Try executing 'dd if=/dev/urandom bs=128M count=1' (i.e without iflag=fullblock).
            // The stats should contain the line: '0+1 records in' indicating a partial read.
            // Since my system only copies 32 MiB without fullblock, I expect 128 MiB to be
            // a reasonable value for testing most systems.
            "count=1",
            "iflag=fullblock",
        ])
        .run();
    ucmd.success();

    let run_stats = &ucmd.stderr()[..exp_stats.len()];
    assert_eq!(exp_stats, run_stats);
}

// Fileio
#[test]
fn test_ys_to_stdout() {
    let output: Vec<_> = String::from("y\n").bytes().cycle().take(1024).collect();
    let output = String::from_utf8(output).unwrap();

    new_ucmd!()
        .args(&["status=none", "if=y-nl-1k.txt"])
        .run()
        .no_stderr()
        .stdout_is(output)
        .success();
}

#[test]
fn test_zeros_to_stdout() {
    let output = vec![0; 256 * 1024];
    let output = String::from_utf8(output).unwrap();
    new_ucmd!()
        .args(&["status=none", "if=zero-256k.txt"])
        .run()
        .no_stderr()
        .stdout_is(output)
        .success();
}

#[test]
fn test_to_stdout_with_ibs_obs() {
    let output: Vec<_> = String::from("y\n").bytes().cycle().take(1024).collect();
    let output = String::from_utf8(output).unwrap();

    new_ucmd!()
        .args(&["status=none", "if=y-nl-1k.txt", "ibs=521", "obs=1031"])
        .run()
        .no_stderr()
        .stdout_is(output)
        .success();
}

#[test]
fn test_ascii_10k_to_stdout() {
    let output = build_ascii_block(1024 * 1024);
    // build_test_file!("ascii-10k.txt", &output);
    let output = String::from_utf8(output).unwrap();

    new_ucmd!()
        .args(&["status=none", "if=ascii-10k.txt"])
        .run()
        .no_stderr()
        .stdout_is(output)
        .success();
}

#[test]
fn test_zeros_to_file() {
    let tname = "zero-256k";
    let test_fn = format!("{}.txt", tname);
    let tmp_fn = format!("TESTFILE-{}.tmp", &tname);
    assert_fixture_exists!(test_fn);

    let (fix, mut ucmd) = at_and_ucmd!();
    ucmd.args(&["status=none", inf!(test_fn), of!(tmp_fn)])
        .run()
        .no_stderr()
        .no_stdout()
        .success();

    cmp_file!(
        File::open(fixture_path!(&test_fn)).unwrap(),
        fix.open(&tmp_fn)
    );
}

#[test]
fn test_to_file_with_ibs_obs() {
    let tname = "zero-256k";
    let test_fn = format!("{}.txt", tname);
    let tmp_fn = format!("TESTFILE-{}.tmp", &tname);
    assert_fixture_exists!(test_fn);

    let (fix, mut ucmd) = at_and_ucmd!();
    ucmd.args(&[
        "status=none",
        inf!(test_fn),
        of!(tmp_fn),
        "ibs=222",
        "obs=111",
    ])
    .run()
    .no_stderr()
    .no_stdout()
    .success();

    cmp_file!(
        File::open(fixture_path!(&test_fn)).unwrap(),
        fix.open(&tmp_fn)
    );
}

#[test]
fn test_ascii_521k_to_file() {
    let tname = "ascii-521k";
    let input = build_ascii_block(512 * 1024);
    let tmp_fn = format!("TESTFILE-{}.tmp", &tname);

    let (fix, mut ucmd) = at_and_ucmd!();
    ucmd.args(&["status=none", of!(tmp_fn)])
        .pipe_in(input.clone())
        .run()
        .no_stderr()
        .no_stdout()
        .success();

    assert_eq!(512 * 1024, fix.metadata(&tmp_fn).len());

    cmp_file!(
        {
            let mut input_f = tempfile().unwrap();
            input_f.write_all(&input).unwrap();
            input_f
        },
        fix.open(&tmp_fn)
    );
}

#[ignore]
#[cfg(unix)]
#[test]
fn test_ascii_5_gibi_to_file() {
    let tname = "ascii-5G";
    let tmp_fn = format!("TESTFILE-{}.tmp", &tname);

    let (fix, mut ucmd) = at_and_ucmd!();
    ucmd.args(&[
        "status=none",
        "count=5G",
        "iflag=count_bytes",
        "if=/dev/zero",
        of!(tmp_fn),
    ])
    .run()
    .no_stderr()
    .no_stdout()
    .success();

    assert_eq!(5 * 1024 * 1024 * 1024, fix.metadata(&tmp_fn).len());
}

#[test]
fn test_self_transfer() {
    let fname = "self-transfer-256k.txt";
    assert_fixture_exists!(fname);

    let (fix, mut ucmd) = at_and_ucmd!();
    ucmd.args(&["status=none", "conv=notrunc", inf!(fname), of!(fname)]);

    assert!(fix.file_exists(fname));
    assert_eq!(256 * 1024, fix.metadata(fname).len());

    ucmd.run().no_stdout().no_stderr().success();

    assert!(fix.file_exists(fname));
    assert_eq!(256 * 1024, fix.metadata(fname).len());
}

#[test]
fn test_unicode_filenames() {
    let tname = "😎💚🦊";
    let test_fn = format!("{}.txt", tname);
    let tmp_fn = format!("TESTFILE-{}.tmp", &tname);
    assert_fixture_exists!(test_fn);

    let (fix, mut ucmd) = at_and_ucmd!();
    ucmd.args(&["status=none", inf!(test_fn), of!(tmp_fn)])
        .run()
        .no_stderr()
        .no_stdout()
        .success();

    cmp_file!(
        File::open(fixture_path!(&test_fn)).unwrap(),
        fix.open(&tmp_fn)
    );
}

#[test]
fn test_conv_ascii_implies_unblock() {
    // 0x40 = 0o100 =  64, which gets converted to ' '
    // 0xc1 = 0o301 = 193, which gets converted to 'A'
    //
    // `conv=ascii` implies `conv=unblock`, which means trailing paces
    // are stripped and a newline is appended at the end of each
    // block.
    //
    // `cbs=4` means use a conversion block size of 4 bytes per block.
    new_ucmd!()
        .args(&["conv=ascii", "cbs=4"])
        .pipe_in(b"\x40\xc1\x40\xc1\x40\xc1\x40\x40".to_vec())
        .succeeds()
        .stdout_is(" A A\n A\n");
}

#[test]
fn test_conv_ebcdic_implies_block() {
    // 0x40 = 0o100 =  64, which is the result of converting from ' '
    // 0xc1 = 0o301 = 193, which is the result of converting from 'A'
    //
    // `conv=ebcdic` implies `conv=block`, which means trailing spaces
    // are added to pad each block.
    //
    // `cbs=4` means use a conversion block size of 4 bytes per block.
    new_ucmd!()
        .args(&["conv=ebcdic", "cbs=4"])
        .pipe_in(" A A\n A\n")
        .succeeds()
        .stdout_is_bytes(b"\x40\xc1\x40\xc1\x40\xc1\x40\x40");
}

/// Test for seeking forward N bytes in the output file before copying.
#[test]
fn test_seek_bytes() {
    // Since the output file is stdout, seeking forward by eight bytes
    // results in a prefix of eight null bytes.
    new_ucmd!()
        .args(&["seek=8", "oflag=seek_bytes"])
        .pipe_in("abcdefghijklm\n")
        .succeeds()
        .stdout_is("\0\0\0\0\0\0\0\0abcdefghijklm\n");
}

<<<<<<< HEAD
/// Test for skipping beyond the number of bytes in a file.
#[test]
fn test_skip_beyond_file() {
    new_ucmd!()
        .args(&["bs=1", "skip=5", "count=0", "status=noxfer"])
        .pipe_in("abcd")
        .succeeds()
        .no_stdout()
        .stderr_contains(
            "'standard input': cannot skip to specified offset\n0+0 records in\n0+0 records out\n",
        );
=======
#[test]
fn test_seek_do_not_overwrite() {
    let (at, mut ucmd) = at_and_ucmd!();
    let mut outfile = at.make_file("outfile");
    outfile.write_all(b"abc").unwrap();
    // Skip the first byte of the input, seek past the first byte of
    // the output, and write only one byte to the output.
    ucmd.args(&[
        "bs=1",
        "skip=1",
        "seek=1",
        "count=1",
        "status=noxfer",
        "of=outfile",
    ])
    .pipe_in("123")
    .succeeds()
    .stderr_is("1+0 records in\n1+0 records out\n")
    .no_stdout();
    assert_eq!(at.read("outfile"), "a2");
>>>>>>> 936ac0db
}

// conv=[ascii,ebcdic,ibm], conv=[ucase,lcase], conv=[block,unblock], conv=sync
// TODO: Move conv tests from unit test module<|MERGE_RESOLUTION|>--- conflicted
+++ resolved
@@ -657,7 +657,6 @@
         .stdout_is("\0\0\0\0\0\0\0\0abcdefghijklm\n");
 }
 
-<<<<<<< HEAD
 /// Test for skipping beyond the number of bytes in a file.
 #[test]
 fn test_skip_beyond_file() {
@@ -669,7 +668,8 @@
         .stderr_contains(
             "'standard input': cannot skip to specified offset\n0+0 records in\n0+0 records out\n",
         );
-=======
+}
+
 #[test]
 fn test_seek_do_not_overwrite() {
     let (at, mut ucmd) = at_and_ucmd!();
@@ -690,7 +690,6 @@
     .stderr_is("1+0 records in\n1+0 records out\n")
     .no_stdout();
     assert_eq!(at.read("outfile"), "a2");
->>>>>>> 936ac0db
 }
 
 // conv=[ascii,ebcdic,ibm], conv=[ucase,lcase], conv=[block,unblock], conv=sync
